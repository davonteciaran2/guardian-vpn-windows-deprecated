@echo off
rem SPDX-License-Identifier: MIT
rem Copyright (C) 2019 WireGuard LLC. All Rights Reserved.
rem Copyright (C) 2019 Edge Security LLC. All Rights Reserved.

setlocal
set PATHEXT=.exe

set WIX_CANDLE_FLAGS=-nologo -ext WiXUtilExtension
set WIX_LIGHT_FLAGS=-nologo -spdb -ext WixUtilExtension
set BUILDDIR=%~dp0
cd /d %BUILDDIR% || exit /b 1
SET PATH=%PATH%;%MOZ_FETCHES_DIR%;%BUILDDIR%.deps\wix\bin


if exist .deps\prepared goto :build
:installdeps
	rmdir /s /q .deps 2> NUL
	mkdir .deps || goto :error
	cd .deps || goto :error
	call :download wintun-x86-0.8.1.msm https://www.wintun.net/builds/wintun-x86-0.8.1.msm 5b47f83ffa9c361a360196d692f64755183e82c65f4753accc92087e6736af10 || goto :error
	call :download wintun-amd64-0.8.1.msm https://www.wintun.net/builds/wintun-amd64-0.8.1.msm af9644438a716f5a022052e3574ee0404c3e3309daff84889d656178fbc6b168 || goto :error
	IF NOT DEFINED MOZ_TC_AUTOMATION (
	    REM CircleCI needs this section
		call :download wix-binaries.zip https://github.com/wixtoolset/wix3/releases/download/wix3112rtm/wix311-binaries.zip 2c1888d5d1dba377fc7fa14444cf556963747ff9a0a289a3599cf09da03b9e2e || goto :error
		echo [+] Extracting wix-binaries.zip
		mkdir wix\bin || goto :error
		tar -xf wix-binaries.zip -C wix\bin || goto :error
		echo [+] Cleaning up wix-binaries.zip
		del wix-binaries.zip || goto :error
		copy /y NUL prepared > NUL || goto :error	
	)
	cd .. || goto :error

:build
	call :msi x86 || goto :error
	call :msi x64 || goto :error

:success
	echo [+] Success.
	exit /b 0

:download
	echo [+] Downloading %1
	curl -#fLo %1 %2 || exit /b 1
	echo [+] Verifying %1
	for /f %%a in ('CertUtil -hashfile %1 SHA256 ^| findstr /r "^[0-9a-f]*$"') do if not "%%a"=="%~3" exit /b 1
	goto :eof

:msi
	if not exist "%~1" mkdir "%~1"
	echo [+] Compiling %1
<<<<<<< HEAD
	candle %WIX_CANDLE_FLAGS% -dPlatform=%1 -out "%~1\FirefoxPrivateNetworkVPN.wixobj" -arch %1 FirefoxPrivateNetworkVPN.wxs || exit /b %errorlevel%
	echo [+] Linking %1
	light %WIX_LIGHT_FLAGS% -out "%~1/FirefoxPrivateNetworkVPN.msi" "%~1\FirefoxPrivateNetworkVPN.wixobj" || exit /b %errorlevel%
=======
	"%WIX%bin\candle" %WIX_CANDLE_FLAGS% -dPlatform=%1 -out "%~1\MozillaVPN.wixobj" -arch %1 MozillaVPN.wxs || exit /b %errorlevel%
	echo [+] Linking %1
	"%WIX%bin\light" %WIX_LIGHT_FLAGS% -out "%~1/MozillaVPN.msi" "%~1\MozillaVPN.wixobj" || exit /b %errorlevel%
>>>>>>> e50befab
	goto :eof

:error
	echo [-] Failed with error #%errorlevel%.
	cmd /c exit %errorlevel%<|MERGE_RESOLUTION|>--- conflicted
+++ resolved
@@ -50,15 +50,9 @@
 :msi
 	if not exist "%~1" mkdir "%~1"
 	echo [+] Compiling %1
-<<<<<<< HEAD
-	candle %WIX_CANDLE_FLAGS% -dPlatform=%1 -out "%~1\FirefoxPrivateNetworkVPN.wixobj" -arch %1 FirefoxPrivateNetworkVPN.wxs || exit /b %errorlevel%
+	candle %WIX_CANDLE_FLAGS% -dPlatform=%1 -out "%~1\MozillaVPN.wixobj" -arch %1 MozillaVPN.wxs || exit /b %errorlevel%
 	echo [+] Linking %1
-	light %WIX_LIGHT_FLAGS% -out "%~1/FirefoxPrivateNetworkVPN.msi" "%~1\FirefoxPrivateNetworkVPN.wixobj" || exit /b %errorlevel%
-=======
-	"%WIX%bin\candle" %WIX_CANDLE_FLAGS% -dPlatform=%1 -out "%~1\MozillaVPN.wixobj" -arch %1 MozillaVPN.wxs || exit /b %errorlevel%
-	echo [+] Linking %1
-	"%WIX%bin\light" %WIX_LIGHT_FLAGS% -out "%~1/MozillaVPN.msi" "%~1\MozillaVPN.wixobj" || exit /b %errorlevel%
->>>>>>> e50befab
+	light %WIX_LIGHT_FLAGS% -out "%~1/MozillaVPN.msi" "%~1\MozillaVPN.wixobj" || exit /b %errorlevel%
 	goto :eof
 
 :error
